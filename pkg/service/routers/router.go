// Copyright 2022 The kubegems.io Authors
//
// Licensed under the Apache License, Version 2.0 (the "License");
// you may not use this file except in compliance with the License.
// You may obtain a copy of the License at
//
//     http://www.apache.org/licenses/LICENSE-2.0
//
// Unless required by applicable law or agreed to in writing, software
// distributed under the License is distributed on an "AS IS" BASIS,
// WITHOUT WARRANTIES OR CONDITIONS OF ANY KIND, either express or implied.
// See the License for the specific language governing permissions and
// limitations under the License.

package routers

import (
	"context"
	"fmt"
	"net"
	"net/http"
	"os"
	"strings"

	"github.com/gin-gonic/gin"
	swaggerFiles "github.com/swaggo/files"
	ginSwagger "github.com/swaggo/gin-swagger"
	"golang.org/x/sync/errgroup"
	"kubegems.io/kubegems/pkg/i18n"
	"kubegems.io/kubegems/pkg/log"
	msgbus "kubegems.io/kubegems/pkg/msgbus/client"
	"kubegems.io/kubegems/pkg/service/aaa"
	"kubegems.io/kubegems/pkg/service/aaa/audit"
	"kubegems.io/kubegems/pkg/service/aaa/auth"
	"kubegems.io/kubegems/pkg/service/aaa/authorization"
	"kubegems.io/kubegems/pkg/service/apis"
	"kubegems.io/kubegems/pkg/service/handlers"
	alerthandler "kubegems.io/kubegems/pkg/service/handlers/alerts"
	announcement "kubegems.io/kubegems/pkg/service/handlers/announcement"
	applicationhandler "kubegems.io/kubegems/pkg/service/handlers/application"
	approveHandler "kubegems.io/kubegems/pkg/service/handlers/approve"
	appstorehandler "kubegems.io/kubegems/pkg/service/handlers/appstore"
	auditloghandler "kubegems.io/kubegems/pkg/service/handlers/auditlog"
	authsource "kubegems.io/kubegems/pkg/service/handlers/authsource"
	"kubegems.io/kubegems/pkg/service/handlers/base"
	clusterhandler "kubegems.io/kubegems/pkg/service/handlers/cluster"
	environmenthandler "kubegems.io/kubegems/pkg/service/handlers/environment"
	eventhandler "kubegems.io/kubegems/pkg/service/handlers/event"
	loginhandler "kubegems.io/kubegems/pkg/service/handlers/login"
	logoperatorhandler "kubegems.io/kubegems/pkg/service/handlers/logoperator"
	logqueryhandler "kubegems.io/kubegems/pkg/service/handlers/logquery"
	lokiloghandler "kubegems.io/kubegems/pkg/service/handlers/lokilog"
	messagehandler "kubegems.io/kubegems/pkg/service/handlers/message"
	microservice "kubegems.io/kubegems/pkg/service/handlers/microservice"
	myinfohandler "kubegems.io/kubegems/pkg/service/handlers/myinfo"
	noproxyhandler "kubegems.io/kubegems/pkg/service/handlers/noproxy"
	"kubegems.io/kubegems/pkg/service/handlers/oauthserver"
	"kubegems.io/kubegems/pkg/service/handlers/observability"
	projecthandler "kubegems.io/kubegems/pkg/service/handlers/project"
	proxyhandler "kubegems.io/kubegems/pkg/service/handlers/proxy"
	registryhandler "kubegems.io/kubegems/pkg/service/handlers/registry"
	sel "kubegems.io/kubegems/pkg/service/handlers/sels"
	systemrolehandler "kubegems.io/kubegems/pkg/service/handlers/systemrole"
	tenanthandler "kubegems.io/kubegems/pkg/service/handlers/tenant"
	userhandler "kubegems.io/kubegems/pkg/service/handlers/users"
	workloadreshandler "kubegems.io/kubegems/pkg/service/handlers/workloadres"
	"kubegems.io/kubegems/pkg/service/models/cache"
	"kubegems.io/kubegems/pkg/service/models/validate"
	"kubegems.io/kubegems/pkg/service/options"
	"kubegems.io/kubegems/pkg/utils/agents"
	"kubegems.io/kubegems/pkg/utils/argo"
	"kubegems.io/kubegems/pkg/utils/database"
	"kubegems.io/kubegems/pkg/utils/git"
	"kubegems.io/kubegems/pkg/utils/prometheus/exporter"
	"kubegems.io/kubegems/pkg/utils/redis"
<<<<<<< HEAD
	"kubegems.io/kubegems/pkg/utils/system"
	"kubegems.io/kubegems/pkg/utils/tracing"
=======
	"kubegems.io/kubegems/pkg/utils/trace"
>>>>>>> ee4cd214
	"kubegems.io/kubegems/pkg/version"
)

func getClientIP(c *gin.Context) string {
	forwardHeader := c.Request.Header.Get("x-forwarded-for")
	if len(forwardHeader) > 0 {
		firstAddress := strings.Split(forwardHeader, ",")[0]
		if net.ParseIP(strings.TrimSpace(firstAddress)) != nil {
			return firstAddress
		}
	}
	return c.ClientIP()
}

func RealClientIPMiddleware() gin.HandlerFunc {
	return func(ctx *gin.Context) {
		_, port, _ := net.SplitHostPort(strings.TrimSpace(ctx.Request.RemoteAddr))
		ip := getClientIP(ctx)
		ctx.Request.RemoteAddr = fmt.Sprintf("%s:%s", ip, port)
		ctx.Next()
	}
}

type Router struct {
	Opts          *options.Options
	Agents        *agents.ClientSet
	Database      *database.Database
	Redis         *redis.Client
	Argo          *argo.Client
	GitProvider   *git.SimpleLocalProvider
	auditInstance *audit.DefaultAuditInstance
	gin           *gin.Engine
}

func (r *Router) Run(ctx context.Context) error {
	if err := r.Complete(ctx); err != nil {
		return err
	}
<<<<<<< HEAD
=======

	// otel trace
	shutdown, err := trace.InitTracer(ctx)
	if err != nil {
		return err
	}
	defer shutdown(ctx)

	httpserver := &http.Server{
		Addr:    r.Opts.System.Listen,
		Handler: r.gin,
		BaseContext: func(l net.Listener) context.Context {
			return ctx // 注入basecontext
		},
	}

>>>>>>> ee4cd214
	// run
	eg, ctx := errgroup.WithContext(ctx)
	eg.Go(func() error {
		return system.ListenAndServeContext(ctx, r.Opts.System.Listen, nil, r.gin)
	})
	eg.Go(func() error {
		return r.auditInstance.Consumer(ctx)
	})
	return eg.Wait()
}

// nolint: funlen
func (r *Router) Complete(ctx context.Context) error {
	// validator
	validate.InitValidator(r.Database.DB())
	// oauth
	// oauthtool := oauth.NewOauthTool(r.OnlineOptions.Oauth)
	// user interface
	userif := aaa.NewUserInfoHandler()
	// cache
	cache := &cache.ModelCache{DB: r.Database.DB(), Redis: r.Redis}
	if err := cache.BuildCacheIfNotExist(); err != nil {
		return err
	}
	// audit
	r.auditInstance = audit.NewAuditMiddleware(r.Database.DB(), cache, userif)

	// base handler
	basehandler := base.NewHandler(
		r.auditInstance,
		&authorization.DefaultPermissionManager{Cache: cache, Userif: userif},
		userif,
		r.Agents,
		r.Database,
		r.Redis,
		msgbus.NewMessageBusClient(r.Database, r.Opts.Msgbus),
		cache,
	)

	// init gin
	if !r.Opts.DebugMode {
		gin.SetMode(gin.ReleaseMode)
	}
	r.gin = gin.New()
	router := r.gin

	router.GET("/swagger/*any", ginSwagger.WrapHandler(swaggerFiles.Handler, ginSwagger.URL("/swagger/doc.json")))

	dir, _ := os.Getwd()
	router.StaticFS("/lokiExport", http.Dir(dir+"/lokiExport"))

	// authMiddleware, err := auth.NewAuthMiddleware(r.Opts.JWT, r.Database, r.Redis, aaa.NewUserInfoHandler())
	// if err != nil {
	// 	return err
	// }

	globalMiddlewares := []func(*gin.Context){
		i18n.SetLang,
		// prometheus request metrics
		exporter.GetRequestCollector().HandlerFunc(),
		// logger
		log.DefaultGinLoggerMideare(),
		// panic recovery
		gin.Recovery(),
		// otel
		trace.Middleware(),
		// real ip tracking
		RealClientIPMiddleware(),
	}
	for _, middleware := range globalMiddlewares {
		router.Use(middleware)
	}

	router.GET("/healthz", func(c *gin.Context) { c.JSON(http.StatusOK, gin.H{"status": "healthy"}) })
	router.GET("/version", func(c *gin.Context) { c.JSON(http.StatusOK, version.Get()) })
	router.GET("/v1/version", func(c *gin.Context) { handlers.OK(c, version.Get()) })

	// inner go-restful router no auth required
	if err := r.AddRestAPI(ctx, apis.Dependencies{
		Opts:     r.Opts,
		Agents:   r.Agents,
		Database: r.Database,
		Gitp:     r.GitProvider,
		Argo:     r.Argo,
		Redis:    r.Redis,
	}); err != nil {
		log.Errorf("add new restful error: %v", err)
		return err
	}

	// 登录和认证相关
	oauth := loginhandler.OAuthHandler{
		DB:         r.Database.DB(),
		AuthModule: *auth.NewAuthenticateModule(r.Database.DB()),
		JWTOptions: r.Opts.JWT,
	}
	router.POST("/v1/login", oauth.LoginHandler)
	router.GET("/v1/oauth/addr", oauth.GetOauthAddr)
	router.GET("/v1/oauth/callback", oauth.GetOauthToken)

	oauthserver := oauthserver.NewOauthServer(r.Opts.JWT, basehandler)
	router.GET("/v1/oauth/validate", oauthserver.Validate)

	authSourceHandler := authsource.AuthSourceHandler{BaseHandler: basehandler}
	router.GET("/v1/system/authsource", authSourceHandler.ListAuthSourceSimple)
	router.GET("/v1/system/authsource/predefined", authSourceHandler.GetAuthSourcePredifinedVar)

	rg := router.Group("v1")

	// 注册中间件
	apiMidwares := []func(*gin.Context){
		// authc
		auth.NewAuthMiddleware(r.Opts.JWT, userif).FilterFunc,
		// audit
		r.auditInstance.Middleware(),
	}
	for _, mw := range apiMidwares {
		rg.Use(mw)
	}

	oauthserver.RegistRouter(rg)

	// 用户
	userHandler := &userhandler.UserHandler{BaseHandler: basehandler}
	userHandler.RegistRouter(rg)

	// 系统角色
	systemroleHandler := &systemrolehandler.SystemRoleHandler{BaseHandler: basehandler}
	systemroleHandler.RegistRouter(rg)

	// 集群
	clusterHandler := &clusterhandler.ClusterHandler{
		BaseHandler: basehandler,
	}
	clusterHandler.RegistRouter(rg)

	// 审计
	auditlogHandler := &auditloghandler.AuditLogHandler{BaseHandler: basehandler}
	auditlogHandler.RegistRouter(rg)

	// 租户
	tenantHandler := &tenanthandler.TenantHandler{BaseHandler: basehandler}
	tenantHandler.RegistRouter(rg)

	// 项目
	projectHandler := &projecthandler.ProjectHandler{BaseHandler: basehandler}
	projectHandler.RegistRouter(rg)

	// 消息
	messageHandler := &messagehandler.MessageHandler{BaseHandler: basehandler}
	messageHandler.RegistRouter(rg)

	// 消息
	approveHandler := &approveHandler.ApproveHandler{BaseHandler: basehandler}
	approveHandler.RegistRouter(rg)

	// 日志
	lokilogHandler := &lokiloghandler.LogHandler{BaseHandler: basehandler}
	lokilogHandler.RegistRouter(rg)

	// 事件
	eventHandler := &eventhandler.EventHandler{LogHandler: lokilogHandler}
	eventHandler.RegistRouter(rg)

	// 告警规则
	alertRuleHandler := &alerthandler.AlertsHandler{
		BaseHandler: basehandler,
	}
	alertRuleHandler.RegistRouter(rg)

	// 环境
	environmentHandler := &environmenthandler.EnvironmentHandler{BaseHandler: basehandler}
	environmentHandler.RegistRouter(rg)

	// 当前个人信息
	myHandler := &myinfohandler.MyHandler{BaseHandler: basehandler}
	myHandler.RegistRouter(rg)

	// 应用商店
	appstoreHandler := &appstorehandler.AppstoreHandler{BaseHandler: basehandler, AppStoreOpt: r.Opts.Appstore}
	appstoreHandler.RegistRouter(rg)

	// 镜像仓库
	registryHandler := &registryhandler.RegistryHandler{BaseHandler: basehandler}
	registryHandler.RegistRouter(rg)

	// 日志查询历史
	logqueryhistoryHandler := &logqueryhandler.LogQueryHistoryHandler{BaseHandler: basehandler}
	logqueryhistoryHandler.RegistRouter(rg)

	// 日志查询快照
	logquerysnapshotHandler := &logqueryhandler.LogQuerySnapshotHandler{BaseHandler: basehandler}
	logquerysnapshotHandler.RegistRouter(rg)

	// 非反向代理资源[HPA]
	hpaHandler := &noproxyhandler.HpaHandler{BaseHandler: basehandler}
	hpaHandler.RegistRouter(rg)

	// 非反向代理资源[PVC]
	pvcHandler := &noproxyhandler.PersistentVolumeClaimHandler{BaseHandler: basehandler}
	pvcHandler.RegistRouter(rg)

	// 非反向代理资源[卷快照]
	volumeSnapshotHandler := &noproxyhandler.VolumeSnapshotHandler{BaseHandler: basehandler}
	volumeSnapshotHandler.RegistRouter(rg)

	//  资源统计相关
	workloadHandler := &workloadreshandler.WorkloadHandler{BaseHandler: basehandler}
	workloadHandler.RegistRouter(rg)

	// sels
	selHandler := &sel.SelsHandler{BaseHandler: basehandler}
	selHandler.RegistRouter(rg)

	// app handler
	appHandler := applicationhandler.MustNewApplicationDeployHandler(r.Opts.Git, r.Argo, basehandler)
	appHandler.RegistRouter(rg)

	// authsource
	authSourceHandler.RegistRouter(rg)

	// microservice  handler
	// TODO: kiali在每个集群配置可能不相同，先写死，后面看要不要支持配置
	microservicehandler := microservice.NewMicroServiceHandler(basehandler, r.Opts.Microservice)
	microservicehandler.RegistRouter(rg)

	// logoperator handler
	logoperatorHandler := &logoperatorhandler.LogOperatorHandler{BaseHandler: basehandler}
	logoperatorHandler.RegistRouter(rg)

	// observability handler
	(&observability.ObservabilityHandler{BaseHandler: basehandler, AppStoreOpt: r.Opts.Appstore}).RegistRouter(rg)

	(&announcement.AnnouncementHandler{BaseHandler: basehandler}).RegistRouter(rg)

	// workload 的反向代理
	proxyHandler := proxyhandler.ProxyHandler{BaseHandler: basehandler}
	rg.Any("/proxy/cluster/:cluster/*action", proxyHandler.Proxy)
	router.Any("/v1/service-proxy/cluster/:cluster/namespace/:namespace/service/:service/port/:port/*action", proxyHandler.ProxyService)

	registPlugins(rg, basehandler)

	return nil
}<|MERGE_RESOLUTION|>--- conflicted
+++ resolved
@@ -73,12 +73,8 @@
 	"kubegems.io/kubegems/pkg/utils/git"
 	"kubegems.io/kubegems/pkg/utils/prometheus/exporter"
 	"kubegems.io/kubegems/pkg/utils/redis"
-<<<<<<< HEAD
 	"kubegems.io/kubegems/pkg/utils/system"
-	"kubegems.io/kubegems/pkg/utils/tracing"
-=======
 	"kubegems.io/kubegems/pkg/utils/trace"
->>>>>>> ee4cd214
 	"kubegems.io/kubegems/pkg/version"
 )
 
@@ -117,8 +113,6 @@
 	if err := r.Complete(ctx); err != nil {
 		return err
 	}
-<<<<<<< HEAD
-=======
 
 	// otel trace
 	shutdown, err := trace.InitTracer(ctx)
@@ -127,15 +121,6 @@
 	}
 	defer shutdown(ctx)
 
-	httpserver := &http.Server{
-		Addr:    r.Opts.System.Listen,
-		Handler: r.gin,
-		BaseContext: func(l net.Listener) context.Context {
-			return ctx // 注入basecontext
-		},
-	}
-
->>>>>>> ee4cd214
 	// run
 	eg, ctx := errgroup.WithContext(ctx)
 	eg.Go(func() error {
